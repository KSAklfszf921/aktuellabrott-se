--- conflicted
+++ resolved
@@ -3379,13 +3379,7 @@
             zIndexOffset: 1000 // Above police stations
           });
 
-<<<<<<< HEAD
-          marker._policeEventData = event;
-
-          marker.bindPopup(event.getPopupContent(), {
-=======
-          marker.bindPopup(EnhancedEventPopup.generatePopupContent(event), {
->>>>>>> 0b0d98ab
+
             maxWidth: 320,
             className: 'crime-event-popup'
           });
